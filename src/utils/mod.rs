--- conflicted
+++ resolved
@@ -11,14 +11,11 @@
     construct_review_args,
     construct_scan_args,
     construct_translate_args,
-<<<<<<< HEAD
     load_scan_results,
     format_scan_results_for_review,
-=======
 };
 
 pub use workspace_status::{
     WorkspaceStatus,
     format_workspace_status_header,
->>>>>>> fe7798d5
 };